--- conflicted
+++ resolved
@@ -100,13 +100,7 @@
             #     tar.add(f"{batched_name}/records/out_{file_name}.csv", arcname=f"{file_name}.csv")
 
             except Exception as error:
-<<<<<<< HEAD
                 logging.error(error, exc_info=True)
-
-=======
-                logging.error(error)
->>>>>>> 0493331f
-
 # 70 X class flares.
 # Read the flare list.
 # Not just HEK, look for save files for flares.
